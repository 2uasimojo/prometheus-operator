// Copyright 2020 The prometheus-operator Authors
//
// Licensed under the Apache License, Version 2.0 (the "License");
// you may not use this file except in compliance with the License.
// You may obtain a copy of the License at
//
//     http://www.apache.org/licenses/LICENSE-2.0
//
// Unless required by applicable law or agreed to in writing, software
// distributed under the License is distributed on an "AS IS" BASIS,
// WITHOUT WARRANTIES OR CONDITIONS OF ANY KIND, either express or implied.
// See the License for the specific language governing permissions and
// limitations under the License.

package thanos

import (
	"context"
	"fmt"
	"reflect"
	"strings"
	"time"

<<<<<<< HEAD
	monitoringv1 "github.com/coreos/prometheus-operator/pkg/apis/monitoring/v1"
	monitoringclient "github.com/coreos/prometheus-operator/pkg/client/versioned"
	"github.com/coreos/prometheus-operator/pkg/informers"
	"github.com/coreos/prometheus-operator/pkg/k8sutil"
	"github.com/coreos/prometheus-operator/pkg/listwatch"
	"github.com/coreos/prometheus-operator/pkg/operator"
=======
>>>>>>> 96094ad1
	"github.com/mitchellh/hashstructure"
	monitoringv1 "github.com/prometheus-operator/prometheus-operator/pkg/apis/monitoring/v1"
	monitoringclient "github.com/prometheus-operator/prometheus-operator/pkg/client/versioned"
	"github.com/prometheus-operator/prometheus-operator/pkg/informers"
	"github.com/prometheus-operator/prometheus-operator/pkg/k8sutil"
	"github.com/prometheus-operator/prometheus-operator/pkg/listwatch"
	"github.com/prometheus-operator/prometheus-operator/pkg/operator"
	prometheusoperator "github.com/prometheus-operator/prometheus-operator/pkg/prometheus"

	"github.com/go-kit/kit/log"
	"github.com/go-kit/kit/log/level"
	"github.com/pkg/errors"
	"github.com/prometheus/client_golang/prometheus"
	appsv1 "k8s.io/api/apps/v1"
	v1 "k8s.io/api/core/v1"
	apierrors "k8s.io/apimachinery/pkg/api/errors"
	"k8s.io/apimachinery/pkg/api/meta"
	metav1 "k8s.io/apimachinery/pkg/apis/meta/v1"
	"k8s.io/apimachinery/pkg/fields"
	"k8s.io/apimachinery/pkg/labels"
	utilruntime "k8s.io/apimachinery/pkg/util/runtime"
	"k8s.io/client-go/kubernetes"
	"k8s.io/client-go/rest"
	"k8s.io/client-go/tools/cache"
	"k8s.io/client-go/util/workqueue"
)

const (
	resyncPeriod     = 5 * time.Minute
	thanosRulerLabel = "thanos-ruler"
)

// Operator manages life cycle of Thanos deployments and
// monitoring configurations.
type Operator struct {
	kclient kubernetes.Interface
	mclient monitoringclient.Interface
	logger  log.Logger

	thanosRulerInfs *informers.ForResource
	cmapInfs        *informers.ForResource
	ruleInfs        *informers.ForResource
	ssetInfs        *informers.ForResource

	nsThanosRulerInf cache.SharedIndexInformer
	nsRuleInf        cache.SharedIndexInformer

	queue workqueue.RateLimitingInterface

	metrics *operator.Metrics

	config Config
}

// Config defines configuration parameters for the Operator.
type Config struct {
	Host                   string
	TLSInsecure            bool
	TLSConfig              rest.TLSClientConfig
	ConfigReloaderImage    string
	ConfigReloaderCPU      string
	ConfigReloaderMemory   string
	ThanosDefaultBaseImage string
	Namespaces             prometheusoperator.Namespaces
	Labels                 prometheusoperator.Labels
	LocalHost              string
	LogLevel               string
	LogFormat              string
	ThanosRulerSelector    string
}

// New creates a new controller.
func New(ctx context.Context, conf prometheusoperator.Config, logger log.Logger, r prometheus.Registerer) (*Operator, error) {
	cfg, err := k8sutil.NewClusterConfig(conf.Host, conf.TLSInsecure, &conf.TLSConfig)
	if err != nil {
		return nil, errors.Wrap(err, "instantiating cluster config failed")
	}

	client, err := kubernetes.NewForConfig(cfg)
	if err != nil {
		return nil, errors.Wrap(err, "instantiating kubernetes client failed")
	}

	mclient, err := monitoringclient.NewForConfig(cfg)
	if err != nil {
		return nil, errors.Wrap(err, "instantiating monitoring client failed")
	}

	if _, err := labels.Parse(conf.ThanosRulerSelector); err != nil {
		return nil, errors.Wrap(err, "can not parse thanos ruler selector value")
	}

	o := &Operator{
		kclient: client,
		mclient: mclient,
		logger:  logger,
		queue:   workqueue.NewNamedRateLimitingQueue(workqueue.DefaultControllerRateLimiter(), "thanos"),
		metrics: operator.NewMetrics("thanos", r),
		config: Config{
			Host:                   conf.Host,
			TLSInsecure:            conf.TLSInsecure,
			TLSConfig:              conf.TLSConfig,
			ConfigReloaderImage:    conf.ConfigReloaderImage,
			ConfigReloaderCPU:      conf.ConfigReloaderCPU,
			ConfigReloaderMemory:   conf.ConfigReloaderMemory,
			ThanosDefaultBaseImage: conf.ThanosDefaultBaseImage,
			Namespaces:             conf.Namespaces,
			Labels:                 conf.Labels,
			LocalHost:              conf.LocalHost,
			LogLevel:               conf.LogLevel,
			LogFormat:              conf.LogFormat,
			ThanosRulerSelector:    conf.ThanosRulerSelector,
		},
	}

	o.cmapInfs, err = informers.NewInformersForResource(
		informers.NewKubeInformerFactories(
			o.config.Namespaces.ThanosRulerAllowList,
			o.config.Namespaces.DenyList,
			o.kclient,
			resyncPeriod,
			func(options *metav1.ListOptions) {
				options.LabelSelector = labelThanosRulerName
			},
		),
		v1.SchemeGroupVersion.WithResource(string(v1.ResourceConfigMaps)),
	)
	if err != nil {
		return nil, errors.Wrap(err, "error creating configmap informers")
	}

	o.thanosRulerInfs, err = informers.NewInformersForResource(
		informers.NewMonitoringInformerFactories(
			o.config.Namespaces.ThanosRulerAllowList,
			o.config.Namespaces.DenyList,
			mclient,
			resyncPeriod,
			func(options *metav1.ListOptions) {
				options.LabelSelector = o.config.ThanosRulerSelector
			},
		),
		monitoringv1.SchemeGroupVersion.WithResource(monitoringv1.ThanosRulerName),
	)
	if err != nil {
		return nil, errors.Wrap(err, "error creating thanosruler informers")
	}

	o.ruleInfs, err = informers.NewInformersForResource(
		informers.NewMonitoringInformerFactories(
			o.config.Namespaces.AllowList,
			o.config.Namespaces.DenyList,
			mclient,
			resyncPeriod,
			nil,
		),
		monitoringv1.SchemeGroupVersion.WithResource(monitoringv1.PrometheusRuleName),
	)
	if err != nil {
		return nil, errors.Wrap(err, "error creating prometheusrule informers")
	}

	o.ssetInfs, err = informers.NewInformersForResource(
		informers.NewKubeInformerFactories(
			o.config.Namespaces.ThanosRulerAllowList,
			o.config.Namespaces.DenyList,
			o.kclient,
			resyncPeriod,
			nil,
		),
		appsv1.SchemeGroupVersion.WithResource("statefulsets"),
	)
	if err != nil {
		return nil, errors.Wrap(err, "error creating statefulset informers")
	}

	newNamespaceInformer := func(o *Operator, allowList map[string]struct{}) cache.SharedIndexInformer {
		// nsResyncPeriod is used to control how often the namespace informer
		// should resync. If the unprivileged ListerWatcher is used, then the
		// informer must resync more often because it cannot watch for
		// namespace changes.
		nsResyncPeriod := 15 * time.Second
		// If the only namespace is v1.NamespaceAll, then the client must be
		// privileged and a regular cache.ListWatch will be used. In this case
		// watching works and we do not need to resync so frequently.
		if listwatch.IsAllNamespaces(allowList) {
			nsResyncPeriod = resyncPeriod
		}
		nsInf := cache.NewSharedIndexInformer(
			o.metrics.NewInstrumentedListerWatcher(
				listwatch.NewUnprivilegedNamespaceListWatchFromClient(o.logger, o.kclient.CoreV1().RESTClient(), allowList, o.config.Namespaces.DenyList, fields.Everything()),
			),
			&v1.Namespace{}, nsResyncPeriod, cache.Indexers{},
		)

		return nsInf
	}
	o.nsRuleInf = newNamespaceInformer(o, o.config.Namespaces.AllowList)
	if listwatch.IdenticalNamespaces(o.config.Namespaces.AllowList, o.config.Namespaces.ThanosRulerAllowList) {
		o.nsThanosRulerInf = o.nsRuleInf
	} else {
		o.nsThanosRulerInf = newNamespaceInformer(o, o.config.Namespaces.ThanosRulerAllowList)
	}

	return o, nil
}

// waitForCacheSync waits for the informers' caches to be synced.
func (o *Operator) waitForCacheSync(stopc <-chan struct{}) error {
	ok := true

	for _, infs := range []struct {
		name                 string
		informersForResource *informers.ForResource
	}{
		{"ThanosRuler", o.thanosRulerInfs},
		{"ConfigMap", o.cmapInfs},
		{"PrometheusRule", o.ruleInfs},
		{"StatefulSet", o.ssetInfs},
	} {
		for _, inf := range infs.informersForResource.GetInformers() {
			if !cache.WaitForCacheSync(stopc, inf.Informer().HasSynced) {
				level.Error(o.logger).Log("msg", fmt.Sprintf("failed to sync %s cache", infs.name))
				ok = false
			} else {
				level.Debug(o.logger).Log("msg", fmt.Sprintf("successfully synced %s cache", infs.name))
			}
		}
	}

	informers := []struct {
		name     string
		informer cache.SharedIndexInformer
	}{
		{"ThanosRulerNamespace", o.nsThanosRulerInf},
		{"RuleNamespace", o.nsRuleInf},
	}
	for _, inf := range informers {
		if !cache.WaitForCacheSync(stopc, inf.informer.HasSynced) {
			level.Error(o.logger).Log("msg", fmt.Sprintf("failed to sync %s cache", inf.name))
			ok = false
		} else {
			level.Debug(o.logger).Log("msg", fmt.Sprintf("successfully synced %s cache", inf.name))
		}
	}
	if !ok {
		return errors.New("failed to sync caches")
	}
	level.Info(o.logger).Log("msg", "successfully synced all caches")
	return nil
}

// addHandlers adds the eventhandlers to the informers.
func (o *Operator) addHandlers() {
	o.thanosRulerInfs.AddEventHandler(cache.ResourceEventHandlerFuncs{
		AddFunc:    o.handleThanosRulerAdd,
		DeleteFunc: o.handleThanosRulerDelete,
		UpdateFunc: o.handleThanosRulerUpdate,
	})
	o.cmapInfs.AddEventHandler(cache.ResourceEventHandlerFuncs{
		AddFunc:    o.handleConfigMapAdd,
		DeleteFunc: o.handleConfigMapDelete,
		UpdateFunc: o.handleConfigMapUpdate,
	})
	o.ruleInfs.AddEventHandler(cache.ResourceEventHandlerFuncs{
		AddFunc:    o.handleRuleAdd,
		DeleteFunc: o.handleRuleDelete,
		UpdateFunc: o.handleRuleUpdate,
	})
	o.ssetInfs.AddEventHandler(cache.ResourceEventHandlerFuncs{
		AddFunc:    o.handleStatefulSetAdd,
		DeleteFunc: o.handleStatefulSetDelete,
		UpdateFunc: o.handleStatefulSetUpdate,
	})
}

// Run the controller.
func (o *Operator) Run(ctx context.Context) error {
	defer o.queue.ShutDown()

	errChan := make(chan error)
	go func() {
		v, err := o.kclient.Discovery().ServerVersion()
		if err != nil {
			errChan <- errors.Wrap(err, "communicating with server failed")
			return
		}
		level.Info(o.logger).Log("msg", "connection established", "cluster-version", v)
		errChan <- nil
	}()

	select {
	case err := <-errChan:
		if err != nil {
			return err
		}
		level.Info(o.logger).Log("msg", "CRD API endpoints ready")
	case <-ctx.Done():
		return nil
	}

	go o.worker(ctx)

<<<<<<< HEAD
	go o.thanosRulerInfs.Start(stopc)
	go o.cmapInfs.Start(stopc)
	go o.ruleInfs.Start(stopc)
	go o.nsRuleInf.Run(stopc)
=======
	go o.thanosRulerInfs.Start(ctx.Done())
	go o.cmapInfs.Start(ctx.Done())
	go o.ruleInfs.Start(ctx.Done())
	go o.nsRuleInf.Run(ctx.Done())
>>>>>>> 96094ad1
	if o.nsRuleInf != o.nsThanosRulerInf {
		go o.nsThanosRulerInf.Run(ctx.Done())
	}
<<<<<<< HEAD
	go o.ssetInfs.Start(stopc)
	if err := o.waitForCacheSync(stopc); err != nil {
=======
	go o.ssetInfs.Start(ctx.Done())
	if err := o.waitForCacheSync(ctx.Done()); err != nil {
>>>>>>> 96094ad1
		return err
	}
	o.addHandlers()

	<-ctx.Done()
	return nil
}

func (o *Operator) keyFunc(obj interface{}) (string, bool) {
	k, err := cache.DeletionHandlingMetaNamespaceKeyFunc(obj)
	if err != nil {
		level.Error(o.logger).Log("msg", "creating key failed", "err", err)
		return k, false
	}
	return k, true
}

func (o *Operator) handleThanosRulerAdd(obj interface{}) {
	key, ok := o.keyFunc(obj)
	if !ok {
		return
	}

	level.Debug(o.logger).Log("msg", "ThanosRuler added", "key", key)
	o.metrics.TriggerByCounter(monitoringv1.ThanosRulerKind, "add").Inc()
	o.enqueue(key)
}

func (o *Operator) handleThanosRulerDelete(obj interface{}) {
	key, ok := o.keyFunc(obj)
	if !ok {
		return
	}

	level.Debug(o.logger).Log("msg", "ThanosRuler deleted", "key", key)
	o.metrics.TriggerByCounter(monitoringv1.ThanosRulerKind, "delete").Inc()
	o.enqueue(key)
}

func (o *Operator) handleThanosRulerUpdate(old, cur interface{}) {
	if old.(*monitoringv1.ThanosRuler).ResourceVersion == cur.(*monitoringv1.ThanosRuler).ResourceVersion {
		return
	}

	key, ok := o.keyFunc(cur)
	if !ok {
		return
	}

	level.Debug(o.logger).Log("msg", "ThanosRuler updated", "key", key)
	o.metrics.TriggerByCounter(monitoringv1.ThanosRulerKind, "update").Inc()
	o.enqueue(key)
}

// TODO: Do we need to enque configmaps just for the namespace or in general?
func (o *Operator) handleConfigMapAdd(obj interface{}) {
	meta, ok := o.getObjectMeta(obj)
	if ok {
		level.Debug(o.logger).Log("msg", "ConfigMap added")
		o.metrics.TriggerByCounter("ConfigMap", "add").Inc()

		o.enqueueForThanosRulerNamespace(meta.GetNamespace())
	}
}

func (o *Operator) handleConfigMapDelete(obj interface{}) {
	meta, ok := o.getObjectMeta(obj)
	if ok {
		level.Debug(o.logger).Log("msg", "ConfigMap deleted")
		o.metrics.TriggerByCounter("ConfigMap", "delete").Inc()

		o.enqueueForThanosRulerNamespace(meta.GetNamespace())
	}
}

func (o *Operator) handleConfigMapUpdate(old, cur interface{}) {
	if old.(*v1.ConfigMap).ResourceVersion == cur.(*v1.ConfigMap).ResourceVersion {
		return
	}

	meta, ok := o.getObjectMeta(cur)
	if ok {
		level.Debug(o.logger).Log("msg", "ConfigMap updated")
		o.metrics.TriggerByCounter("ConfigMap", "update").Inc()

		o.enqueueForThanosRulerNamespace(meta.GetNamespace())
	}
}

// TODO: Don't enque just for the namespace
func (o *Operator) handleRuleAdd(obj interface{}) {
	meta, ok := o.getObjectMeta(obj)
	if ok {
		level.Debug(o.logger).Log("msg", "PrometheusRule added")
		o.metrics.TriggerByCounter(monitoringv1.PrometheusRuleKind, "add").Inc()

		o.enqueueForRulesNamespace(meta.GetNamespace())
	}
}

// TODO: Don't enque just for the namespace
func (o *Operator) handleRuleUpdate(old, cur interface{}) {
	if old.(*monitoringv1.PrometheusRule).ResourceVersion == cur.(*monitoringv1.PrometheusRule).ResourceVersion {
		return
	}

	meta, ok := o.getObjectMeta(cur)
	if ok {
		level.Debug(o.logger).Log("msg", "PrometheusRule updated")
		o.metrics.TriggerByCounter(monitoringv1.PrometheusRuleKind, "update").Inc()

		o.enqueueForRulesNamespace(meta.GetNamespace())
	}
}

// TODO: Don't enque just for the namespace
func (o *Operator) handleRuleDelete(obj interface{}) {
	meta, ok := o.getObjectMeta(obj)
	if ok {
		level.Debug(o.logger).Log("msg", "PrometheusRule deleted")
		o.metrics.TriggerByCounter(monitoringv1.PrometheusRuleKind, "delete").Inc()

		o.enqueueForRulesNamespace(meta.GetNamespace())
	}
}

func (o *Operator) thanosForStatefulSet(sset interface{}) *monitoringv1.ThanosRuler {
	key, ok := o.keyFunc(sset)
	if !ok {
		return nil
	}

	thanosKey := statefulSetKeyToThanosKey(key)
	tr, err := o.thanosRulerInfs.Get(thanosKey)
	if apierrors.IsNotFound(err) {
		return nil
	}

	if err != nil {
		level.Error(o.logger).Log("msg", "ThanosRuler lookup failed", "err", err)
		return nil
	}

	return tr.(*monitoringv1.ThanosRuler)
}

func thanosNameFromStatefulSetName(name string) string {
	return strings.TrimPrefix(name, "thanos-ruler-")
}

func statefulSetNameFromThanosName(name string) string {
	return "thanos-ruler-" + name
}

func statefulSetKeyToThanosKey(key string) string {
	keyParts := strings.Split(key, "/")
	return keyParts[0] + "/" + strings.TrimPrefix(keyParts[1], "thanos-ruler-")
}

func thanosKeyToStatefulSetKey(key string) string {
	keyParts := strings.Split(key, "/")
	return keyParts[0] + "/thanos-ruler-" + keyParts[1]
}

func (o *Operator) handleStatefulSetAdd(obj interface{}) {
	if ps := o.thanosForStatefulSet(obj); ps != nil {
		level.Debug(o.logger).Log("msg", "StatefulSet added")
		o.metrics.TriggerByCounter("StatefulSet", "add").Inc()

		o.enqueue(ps)
	}
}

func (o *Operator) handleStatefulSetDelete(obj interface{}) {
	if ps := o.thanosForStatefulSet(obj); ps != nil {
		level.Debug(o.logger).Log("msg", "StatefulSet delete")
		o.metrics.TriggerByCounter("StatefulSet", "delete").Inc()

		o.enqueue(ps)
	}
}

func (o *Operator) handleStatefulSetUpdate(oldo, curo interface{}) {
	old := oldo.(*appsv1.StatefulSet)
	cur := curo.(*appsv1.StatefulSet)

	level.Debug(o.logger).Log("msg", "update handler", "old", old.ResourceVersion, "cur", cur.ResourceVersion)

	// Periodic resync may resend the StatefulSet without changes
	// in-between. Also breaks loops created by updating the resource
	// ourselves.
	if old.ResourceVersion == cur.ResourceVersion {
		return
	}

	if ps := o.thanosForStatefulSet(cur); ps != nil {
		level.Debug(o.logger).Log("msg", "StatefulSet updated")
		o.metrics.TriggerByCounter("StatefulSet", "update").Inc()

		o.enqueue(ps)
	}
}

// enqueue adds a key to the queue. If obj is a key already it gets added
// directly. Otherwise, the key is extracted via keyFunc.
func (o *Operator) enqueue(obj interface{}) {
	if obj == nil {
		return
	}

	key, ok := obj.(string)
	if !ok {
		key, ok = o.keyFunc(obj)
		if !ok {
			return
		}
	}

	o.queue.Add(key)
}

// worker runs a worker thread that just dequeues items, processes them, and
// marks them done. It enforces that the syncHandler is never invoked
// concurrently with the same key.
func (o *Operator) worker(ctx context.Context) {
	for o.processNextWorkItem(ctx) {
	}
}

func (o *Operator) processNextWorkItem(ctx context.Context) bool {
	key, quit := o.queue.Get()
	if quit {
		return false
	}
	defer o.queue.Done(key)

	o.metrics.ReconcileCounter().Inc()
	err := o.sync(ctx, key.(string))
	if err == nil {
		o.queue.Forget(key)
		return true
	}

	o.metrics.ReconcileErrorsCounter().Inc()
	utilruntime.HandleError(errors.Wrap(err, fmt.Sprintf("Sync %q failed", key)))
	o.queue.AddRateLimited(key)

	return true
}

<<<<<<< HEAD
func (o *Operator) sync(key string) error {
=======
func (o *Operator) sync(ctx context.Context, key string) error {
>>>>>>> 96094ad1
	trobj, err := o.thanosRulerInfs.Get(key)
	if apierrors.IsNotFound(err) {
		// Dependent resources are cleaned up by K8s via OwnerReferences
		return nil
	}
	if err != nil {
		return err
	}

	tr := trobj.(*monitoringv1.ThanosRuler)
	tr = tr.DeepCopy()
	tr.APIVersion = monitoringv1.SchemeGroupVersion.String()
	tr.Kind = monitoringv1.ThanosRulerKind

	if tr.Spec.Paused {
		return nil
	}

	level.Info(o.logger).Log("msg", "sync thanos-ruler", "key", key)

	ruleConfigMapNames, err := o.createOrUpdateRuleConfigMaps(ctx, tr)
	if err != nil {
		return err
	}

	// Create governing service if it doesn't exist.
	svcClient := o.kclient.CoreV1().Services(tr.Namespace)
	if err = k8sutil.CreateOrUpdateService(ctx, svcClient, makeStatefulSetService(tr, o.config)); err != nil {
		return errors.Wrap(err, "synchronizing governing service failed")
	}

	// Ensure we have a StatefulSet running Thanos deployed.
	ssetClient := o.kclient.AppsV1().StatefulSets(tr.Namespace)
	obj, err := o.ssetInfs.Get(thanosKeyToStatefulSetKey(key))

	if err != nil && !apierrors.IsNotFound(err) {
		return errors.Wrap(err, "retrieving statefulset failed")
	}

	exists := !apierrors.IsNotFound(err)

	if !exists {
		sset, err := makeStatefulSet(tr, o.config, ruleConfigMapNames, "")
		if err != nil {
			return errors.Wrap(err, "making thanos statefulset config failed")
		}
		operator.SanitizeSTS(sset)
		if _, err := ssetClient.Create(ctx, sset, metav1.CreateOptions{}); err != nil {
			return errors.Wrap(err, "creating thanos statefulset failed")
		}
		return nil
	}

	spec := appsv1.StatefulSetSpec{}
	if obj != nil {
		ss := obj.(*appsv1.StatefulSet)
		spec = ss.Spec
	}

	newSSetInputHash, err := createSSetInputHash(*tr, o.config, ruleConfigMapNames, spec)
	if err != nil {
		return err
	}

	sset, err := makeStatefulSet(tr, o.config, ruleConfigMapNames, newSSetInputHash)
	if err != nil {
		return errors.Wrap(err, "making the statefulset, to update, failed")
	}

	operator.SanitizeSTS(sset)

	oldSSetInputHash := obj.(*appsv1.StatefulSet).ObjectMeta.Annotations[sSetInputHashName]
	if newSSetInputHash == oldSSetInputHash {
		level.Debug(o.logger).Log("msg", "new statefulset generation inputs match current, skipping any actions")
		return nil
	}

	_, err = ssetClient.Update(ctx, sset, metav1.UpdateOptions{})
	sErr, ok := err.(*apierrors.StatusError)

	if ok && sErr.ErrStatus.Code == 422 && sErr.ErrStatus.Reason == metav1.StatusReasonInvalid {
		o.metrics.StsDeleteCreateCounter().Inc()
		level.Info(o.logger).Log("msg", "resolving illegal update of ThanosRuler StatefulSet", "details", sErr.ErrStatus.Details)
		propagationPolicy := metav1.DeletePropagationForeground
		if err := ssetClient.Delete(ctx, sset.GetName(), metav1.DeleteOptions{PropagationPolicy: &propagationPolicy}); err != nil {
			return errors.Wrap(err, "failed to delete StatefulSet to avoid forbidden action")
		}
		return nil
	}

	if err != nil {
		return errors.Wrap(err, "updating StatefulSet failed")
	}

	return nil
}

// listMatchingNamespaces lists all the namespaces that match the provided
// selector.
func (o *Operator) listMatchingNamespaces(selector labels.Selector) ([]string, error) {
	var ns []string
	err := cache.ListAll(o.nsRuleInf.GetStore(), selector, func(obj interface{}) {
		ns = append(ns, obj.(*v1.Namespace).Name)
	})
	if err != nil {
		return nil, errors.Wrap(err, "failed to list namespaces")
	}
	return ns, nil
}

func createSSetInputHash(tr monitoringv1.ThanosRuler, c Config, ruleConfigMapNames []string, ss interface{}) (string, error) {
	hash, err := hashstructure.Hash(struct {
		TR monitoringv1.ThanosRuler
		C  Config
		S  interface{}
		R  []string `hash:"set"`
	}{tr, c, ss, ruleConfigMapNames},
		nil,
	)
	if err != nil {
		return "", errors.Wrap(
			err,
			"failed to calculate combined hash of ThanosRuler StatefulSet, ThanosRuler CRD, config and"+
				" rule ConfigMap names",
		)
	}

	return fmt.Sprintf("%d", hash), nil
}

func ListOptions(name string) metav1.ListOptions {
	return metav1.ListOptions{
		LabelSelector: fields.SelectorFromSet(fields.Set(map[string]string{
			"app":            thanosRulerLabel,
			thanosRulerLabel: name,
		})).String(),
	}
}

// ThanosRulerStatus evaluates the current status of a ThanosRuler deployment with
// respect to its specified resource object. It return the status and a list of
// pods that are not updated.
func ThanosRulerStatus(ctx context.Context, kclient kubernetes.Interface, tr *monitoringv1.ThanosRuler) (*monitoringv1.ThanosRulerStatus, []v1.Pod, error) {
	res := &monitoringv1.ThanosRulerStatus{Paused: tr.Spec.Paused}

	pods, err := kclient.CoreV1().Pods(tr.Namespace).List(ctx, ListOptions(tr.Name))
	if err != nil {
		return nil, nil, errors.Wrap(err, "retrieving pods of failed")
	}
	sset, err := kclient.AppsV1().StatefulSets(tr.Namespace).Get(ctx, statefulSetNameFromThanosName(tr.Name), metav1.GetOptions{})
	if err != nil {
		return nil, nil, errors.Wrap(err, "retrieving stateful set failed")
	}

	res.Replicas = int32(len(pods.Items))

	var oldPods []v1.Pod
	for _, pod := range pods.Items {
		ready, err := k8sutil.PodRunningAndReady(pod)
		if err != nil {
			return nil, nil, errors.Wrap(err, "cannot determine pod ready state")
		}
		if ready {
			res.AvailableReplicas++
			// TODO(fabxc): detect other fields of the pod template
			// that are mutable.
			if needsUpdate(&pod, sset.Spec.Template) {
				oldPods = append(oldPods, pod)
			} else {
				res.UpdatedReplicas++
			}
			continue
		}
		res.UnavailableReplicas++
	}

	return res, oldPods, nil
}

func needsUpdate(pod *v1.Pod, tmpl v1.PodTemplateSpec) bool {
	c1 := pod.Spec.Containers[0]
	c2 := tmpl.Spec.Containers[0]

	if c1.Image != c2.Image {
		return true
	}

	if !reflect.DeepEqual(c1.Args, c2.Args) {
		return true
	}

	return false
}

func (o *Operator) enqueueForThanosRulerNamespace(nsName string) {
	o.enqueueForNamespace(o.nsThanosRulerInf.GetStore(), nsName)
}

func (o *Operator) enqueueForRulesNamespace(nsName string) {
	o.enqueueForNamespace(o.nsRuleInf.GetStore(), nsName)
}

// enqueueForNamespace enqueues all ThanosRuler object keys that belong to the
// given namespace or select objects in the given namespace.
func (o *Operator) enqueueForNamespace(store cache.Store, nsName string) {
	nsObject, exists, err := store.GetByKey(nsName)
	if err != nil {
		level.Error(o.logger).Log(
			"msg", "get namespace to enqueue ThanosRuler instances failed",
			"err", err,
		)
		return
	}
	if !exists {
		level.Error(o.logger).Log(
			"msg", fmt.Sprintf("get namespace to enqueue ThanosRuler instances failed: namespace %q does not exist", nsName),
		)
		return
	}
	ns := nsObject.(*v1.Namespace)

	objs, err := o.thanosRulerInfs.List(labels.Everything())

	for _, obj := range objs {
		// Check for ThanosRuler instances in the namespace.
		tr := obj.(*monitoringv1.ThanosRuler)
		if tr.Namespace == nsName {
			o.enqueue(tr)
			return
		}

		// Check for ThanosRuler instances selecting PrometheusRules in
		// the namespace.
		ruleNSSelector, err := metav1.LabelSelectorAsSelector(tr.Spec.RuleNamespaceSelector)
		if err != nil {
			level.Error(o.logger).Log(
				"msg", fmt.Sprintf("failed to convert RuleNamespaceSelector of %q to selector", tr.Name),
				"err", err,
			)
			return
		}

		if ruleNSSelector.Matches(labels.Set(ns.Labels)) {
			o.enqueue(tr)
			return
		}
	}
	if err != nil {
		level.Error(o.logger).Log(
			"msg", "listing all ThanosRuler instances from cache failed",
			"err", err,
		)
	}
}

func (o *Operator) getObjectMeta(obj interface{}) (metav1.Object, bool) {
	ts, ok := obj.(cache.DeletedFinalStateUnknown)
	if ok {
		obj = ts.Obj
	}

	metaObj, err := meta.Accessor(obj)
	if err != nil {
		level.Error(o.logger).Log("msg", "get object failed", "err", err)
		return nil, false
	}
	return metaObj, true
}<|MERGE_RESOLUTION|>--- conflicted
+++ resolved
@@ -21,15 +21,6 @@
 	"strings"
 	"time"
 
-<<<<<<< HEAD
-	monitoringv1 "github.com/coreos/prometheus-operator/pkg/apis/monitoring/v1"
-	monitoringclient "github.com/coreos/prometheus-operator/pkg/client/versioned"
-	"github.com/coreos/prometheus-operator/pkg/informers"
-	"github.com/coreos/prometheus-operator/pkg/k8sutil"
-	"github.com/coreos/prometheus-operator/pkg/listwatch"
-	"github.com/coreos/prometheus-operator/pkg/operator"
-=======
->>>>>>> 96094ad1
 	"github.com/mitchellh/hashstructure"
 	monitoringv1 "github.com/prometheus-operator/prometheus-operator/pkg/apis/monitoring/v1"
 	monitoringclient "github.com/prometheus-operator/prometheus-operator/pkg/client/versioned"
@@ -332,27 +323,15 @@
 
 	go o.worker(ctx)
 
-<<<<<<< HEAD
-	go o.thanosRulerInfs.Start(stopc)
-	go o.cmapInfs.Start(stopc)
-	go o.ruleInfs.Start(stopc)
-	go o.nsRuleInf.Run(stopc)
-=======
 	go o.thanosRulerInfs.Start(ctx.Done())
 	go o.cmapInfs.Start(ctx.Done())
 	go o.ruleInfs.Start(ctx.Done())
 	go o.nsRuleInf.Run(ctx.Done())
->>>>>>> 96094ad1
 	if o.nsRuleInf != o.nsThanosRulerInf {
 		go o.nsThanosRulerInf.Run(ctx.Done())
 	}
-<<<<<<< HEAD
-	go o.ssetInfs.Start(stopc)
-	if err := o.waitForCacheSync(stopc); err != nil {
-=======
 	go o.ssetInfs.Start(ctx.Done())
 	if err := o.waitForCacheSync(ctx.Done()); err != nil {
->>>>>>> 96094ad1
 		return err
 	}
 	o.addHandlers()
@@ -603,11 +582,7 @@
 	return true
 }
 
-<<<<<<< HEAD
-func (o *Operator) sync(key string) error {
-=======
 func (o *Operator) sync(ctx context.Context, key string) error {
->>>>>>> 96094ad1
 	trobj, err := o.thanosRulerInfs.Get(key)
 	if apierrors.IsNotFound(err) {
 		// Dependent resources are cleaned up by K8s via OwnerReferences
