<br>
<div class="alert alert-info" role="alert">
    <i class="fa fa-exclamation-triangle"></i><b> Note:</b> Starting with v0.12.0, Prometheus Operator requires use of Kubernetes v1.7.x and up.
</div>

# RBAC

RBAC for the Prometheus Operator involves two parts, RBAC rules for the Operator itself and RBAC rules for the Prometheus Pods themselves created by the Operator as Prometheus requires access to the Kubernetes API for target and Alertmanager discovery.

## Prometheus Operator RBAC

In order for the Prometheus Operator to work in an RBAC based authorization environment, a `ClusterRole` with access to all the resources the Operator requires for the Kubernetes API needs to be created. This section is intended to describe, why the specified rules are required.

Here is a ready to use manifest of a `ClusterRole` that can be used to start the Prometheus Operator:

[embedmd]:# (../example/rbac/prometheus-operator/prometheus-operator-cluster-role.yaml)
```yaml
apiVersion: rbac.authorization.k8s.io/v1
kind: ClusterRole
metadata:
  labels:
    app.kubernetes.io/component: controller
    app.kubernetes.io/name: prometheus-operator
<<<<<<< HEAD
    app.kubernetes.io/version: v0.35.1
=======
    app.kubernetes.io/version: v0.36.0
>>>>>>> 89f35ef2
  name: prometheus-operator
rules:
- apiGroups:
  - apiextensions.k8s.io
  resources:
  - customresourcedefinitions
  verbs:
  - create
- apiGroups:
  - apiextensions.k8s.io
  resourceNames:
  - alertmanagers.monitoring.coreos.com
  - podmonitors.monitoring.coreos.com
  - prometheuses.monitoring.coreos.com
  - prometheusrules.monitoring.coreos.com
  - servicemonitors.monitoring.coreos.com
<<<<<<< HEAD
=======
  - thanosrulers.monitoring.coreos.com
>>>>>>> 89f35ef2
  resources:
  - customresourcedefinitions
  verbs:
  - get
  - update
- apiGroups:
  - monitoring.coreos.com
  resources:
  - alertmanagers
  - alertmanagers/finalizers
  - prometheuses
  - prometheuses/finalizers
  - thanosrulers
  - thanosrulers/finalizers
  - servicemonitors
  - podmonitors
  - prometheusrules
  verbs:
  - '*'
- apiGroups:
  - apps
  resources:
  - statefulsets
  verbs:
  - '*'
- apiGroups:
  - ""
  resources:
  - configmaps
  - secrets
  verbs:
  - '*'
- apiGroups:
  - ""
  resources:
  - pods
  verbs:
  - list
  - delete
- apiGroups:
  - ""
  resources:
  - services
  - services/finalizers
  - endpoints
  verbs:
  - get
  - create
  - update
  - delete
- apiGroups:
  - ""
  resources:
  - nodes
  verbs:
  - list
  - watch
- apiGroups:
  - ""
  resources:
  - namespaces
  verbs:
  - get
  - list
  - watch
```

> Note: A cluster admin is required to create this `ClusterRole` and create a `ClusterRoleBinding` or `RoleBinding` to the `ServiceAccount` used by the Prometheus Operator `Pod`. The `ServiceAccount` used by the Prometheus Operator `Pod` can be specified in the `Deployment` object used to deploy it.

When the Prometheus Operator boots up for the first time it registers the `customresourcedefinitions` it uses, therefore the `create` action on those is required.

As the Prometheus Operator works extensively with the `customresourcedefinitions` it registers, it requires all actions on those objects. Those are:

* `alertmanagers`
* `prometheuses`
* `servicemonitors`

Alertmanager and Prometheus clusters are created using `statefulsets` therefore all changes to an Alertmanager or Prometheus object result in a change to the `statefulsets`, which means all actions must be permitted.

Additionally as the Prometheus Operator takes care of generating configurations for Prometheus to run, it requires all actions on `configmaps`.

When the Prometheus Operator performs version migrations from one version of Prometheus or Alertmanager to the other it needs to `list` `pods` running an old version and `delete` those.

The Prometheus Operator reconciles `services` called `prometheus-operated` and `alertmanager-operated`, which are used as governing `Service`s for the `StatefulSet`s. To perform this reconciliation

As the kubelet is currently not self-hosted, the Prometheus Operator has a feature to synchronize the IPs of the kubelets into an `Endpoints` object, which requires access to `list` and `watch` of `nodes` (kubelets) and `create` and `update` for `endpoints`.

## Prometheus RBAC

The Prometheus server itself accesses the Kubernetes API to discover targets and Alertmanagers. Therefore a separate `ClusterRole` for those Prometheus servers needs to exist.

As Prometheus does not modify any Objects in the Kubernetes API, but just reads them it simply requires the `get`, `list`, and `watch` actions. As Prometheus can also be used to scrape metrics from the Kubernetes apiserver, it also requires access to the `/metrics/` endpoint of it.

In addition to the resources Prometheus itself needs to access, the Prometheus side-car needs to be able to `get` configmaps to be able to pull in rule files from configmap objects.

[embedmd]:# (../example/rbac/prometheus/prometheus-cluster-role.yaml)
```yaml
apiVersion: rbac.authorization.k8s.io/v1beta1
kind: ClusterRole
metadata:
  name: prometheus
rules:
- apiGroups: [""]
  resources:
  - nodes
  - services
  - endpoints
  - pods
  verbs: ["get", "list", "watch"]
- apiGroups: [""]
  resources:
  - configmaps
  verbs: ["get"]
- nonResourceURLs: ["/metrics"]
  verbs: ["get"]
```

> Note: A cluster admin is required to create this `ClusterRole` and create a `ClusterRoleBinding` or `RoleBinding` to the `ServiceAccount` used by the Prometheus `Pod`s.  The `ServiceAccount` used by the Prometheus `Pod`s can be specified in the `Prometheus` object.

## Example

To demonstrate how to use a `ClusterRole` with a `ClusterRoleBinding` and a `ServiceAccount` here an example. It is assumed, that both of the `ClusterRole`s described above are already created.

Say the Prometheus Operator shall be deployed in the `default` namespace. First a `ServiceAccount` needs to be setup.

[embedmd]:# (../example/rbac/prometheus-operator/prometheus-operator-service-account.yaml)
```yaml
apiVersion: v1
kind: ServiceAccount
metadata:
  labels:
    app.kubernetes.io/component: controller
    app.kubernetes.io/name: prometheus-operator
<<<<<<< HEAD
    app.kubernetes.io/version: v0.35.1
=======
    app.kubernetes.io/version: v0.36.0
>>>>>>> 89f35ef2
  name: prometheus-operator
  namespace: default
```

Note that the `ServiceAccountName` also has to actually be used in the `PodTemplate` of the `Deployment` of the Prometheus Operator.

And then a `ClusterRoleBinding`:

[embedmd]:# (../example/rbac/prometheus-operator/prometheus-operator-cluster-role-binding.yaml)
```yaml
apiVersion: rbac.authorization.k8s.io/v1
kind: ClusterRoleBinding
metadata:
  labels:
    app.kubernetes.io/component: controller
    app.kubernetes.io/name: prometheus-operator
<<<<<<< HEAD
    app.kubernetes.io/version: v0.35.1
=======
    app.kubernetes.io/version: v0.36.0
>>>>>>> 89f35ef2
  name: prometheus-operator
roleRef:
  apiGroup: rbac.authorization.k8s.io
  kind: ClusterRole
  name: prometheus-operator
subjects:
- kind: ServiceAccount
  name: prometheus-operator
  namespace: default
```

Because the `Pod` that the Prometheus Operator is running in uses the `ServiceAccount` named `prometheus-operator` and the `RoleBinding` associates it with the `ClusterRole` named `prometheus-operator` it now has permission to access all the resources as described above.

When creating `Prometheus` objects the procedure is similar. It starts with a `ServiceAccount`.

[embedmd]:# (../example/rbac/prometheus/prometheus-service-account.yaml)
```yaml
apiVersion: v1
kind: ServiceAccount
metadata:
  name: prometheus
```

And then because the `ClusterRole` named `prometheus`, as described above, is likely to be used multiple times, a `ClusterRoleBinding` instead of a `RoleBinding` is used.

[embedmd]:# (../example/rbac/prometheus/prometheus-cluster-role-binding.yaml)
```yaml
apiVersion: rbac.authorization.k8s.io/v1beta1
kind: ClusterRoleBinding
metadata:
  name: prometheus
roleRef:
  apiGroup: rbac.authorization.k8s.io
  kind: ClusterRole
  name: prometheus
subjects:
- kind: ServiceAccount
  name: prometheus
  namespace: default
```

> See [Using Authorization Plugins](https://kubernetes.io/docs/reference/access-authn-authz/authorization/) for further usage information on RBAC components.<|MERGE_RESOLUTION|>--- conflicted
+++ resolved
@@ -21,11 +21,7 @@
   labels:
     app.kubernetes.io/component: controller
     app.kubernetes.io/name: prometheus-operator
-<<<<<<< HEAD
-    app.kubernetes.io/version: v0.35.1
-=======
     app.kubernetes.io/version: v0.36.0
->>>>>>> 89f35ef2
   name: prometheus-operator
 rules:
 - apiGroups:
@@ -42,10 +38,7 @@
   - prometheuses.monitoring.coreos.com
   - prometheusrules.monitoring.coreos.com
   - servicemonitors.monitoring.coreos.com
-<<<<<<< HEAD
-=======
   - thanosrulers.monitoring.coreos.com
->>>>>>> 89f35ef2
   resources:
   - customresourcedefinitions
   verbs:
@@ -179,11 +172,7 @@
   labels:
     app.kubernetes.io/component: controller
     app.kubernetes.io/name: prometheus-operator
-<<<<<<< HEAD
-    app.kubernetes.io/version: v0.35.1
-=======
     app.kubernetes.io/version: v0.36.0
->>>>>>> 89f35ef2
   name: prometheus-operator
   namespace: default
 ```
@@ -200,11 +189,7 @@
   labels:
     app.kubernetes.io/component: controller
     app.kubernetes.io/name: prometheus-operator
-<<<<<<< HEAD
-    app.kubernetes.io/version: v0.35.1
-=======
     app.kubernetes.io/version: v0.36.0
->>>>>>> 89f35ef2
   name: prometheus-operator
 roleRef:
   apiGroup: rbac.authorization.k8s.io
