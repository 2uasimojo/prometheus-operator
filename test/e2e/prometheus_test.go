--- conflicted
+++ resolved
@@ -2578,13 +2578,12 @@
 					},
 				},
 			},
-<<<<<<< HEAD
 			expectTargets: true,
 		},
 		{
-			name: "allowed-tls-configmap",
+			name: "denied-tls-configmap",
 			arbitraryFSAccessThroughSMsConfig: monitoringv1.ArbitraryFSAccessThroughSMsConfig{
-				Deny: false,
+				Deny: true,
 			},
 			endpoint: monitoringv1.Endpoint{
 				Port: "web",
@@ -2614,43 +2613,6 @@
 					},
 				},
 			},
-=======
->>>>>>> 96094ad1
-			expectTargets: true,
-		},
-		{
-			name: "denied-tls-configmap",
-			arbitraryFSAccessThroughSMsConfig: monitoringv1.ArbitraryFSAccessThroughSMsConfig{
-				Deny: true,
-			},
-			endpoint: monitoringv1.Endpoint{
-				Port: "web",
-				TLSConfig: &monitoringv1.TLSConfig{
-					InsecureSkipVerify: true,
-					CA: monitoringv1.SecretOrConfigMap{
-						ConfigMap: &v1.ConfigMapKeySelector{
-							LocalObjectReference: v1.LocalObjectReference{
-								Name: name,
-							},
-							Key: "cert.pem",
-						},
-					},
-					Cert: monitoringv1.SecretOrConfigMap{
-						ConfigMap: &v1.ConfigMapKeySelector{
-							LocalObjectReference: v1.LocalObjectReference{
-								Name: name,
-							},
-							Key: "cert.pem",
-						},
-					},
-					KeySecret: &v1.SecretKeySelector{
-						LocalObjectReference: v1.LocalObjectReference{
-							Name: name,
-						},
-						Key: "key.pem",
-					},
-				},
-			},
 			expectTargets: true,
 		},
 	}
