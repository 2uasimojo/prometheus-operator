--- conflicted
+++ resolved
@@ -15,11 +15,7 @@
     },
 
     versions+:: {
-<<<<<<< HEAD
-      prometheusOperator: 'v0.38.1',
-=======
       prometheusOperator: 'v0.39.0',
->>>>>>> d0a871b7
       prometheusConfigReloader: self.prometheusOperator,
       configmapReloader: 'v0.3.0',
     },
